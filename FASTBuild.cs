--- conflicted
+++ resolved
@@ -1,928 +1,916 @@
-﻿// Copyright 2016 Yassine Riahi and Liam Flookes. Provided under a MIT License, see license file on github.
-// Used to generate a fastbuild .bff file from UnrealBuildTool to allow caching and distributed builds. 
-// Requires fbuild.exe to be in the path.
-// Predominately tested with Win10/VS2015.
-// Different VS toolchains like Durango, and more modern Orbis SDKs may require some modifications.
-using System;
-using System.Collections;
-using System.Collections.Generic;
-using System.IO;
-using System.Diagnostics;
-using System.Linq;
-
-namespace UnrealBuildTool
-{
-	public class FASTBuild
-	{
-
-		// Location of the shared cache, it could be a local or network path (i.e: "\\\\DESKTOP-BEAST\\FASTBuildCache").
-		// Note: an empty string ("") means caching is disabled.
-// DNE BEGIN
-		private static string CachePath = @"\\fastbuild\fastbuild\cache";
-// DNE END
-
-		public enum eCacheMode
-		{
-			ReadWrite,
-			ReadOnly,
-			WriteOnly,
-		}
-
-		// Cache access mode
-		private static eCacheMode CacheMode = eCacheMode.ReadWrite; 
-
-
-		private static bool bEnableDistribution = true;     // Set to true to enable network build distribution
-		/*--------------------------------------*/
-
-		public enum ExecutionResult
-		{
-			Unavailable,
-			TasksFailed,
-			TasksSucceeded,
-		}
-
-		private enum FBBuildType
-		{
-			Windows,
-			XBOne,
-			PS4
-		}
-
-		private static FBBuildType BuildType = FBBuildType.Windows;
-
-		private static void DetectBuildType(List<Action> Actions)
-		{
-			foreach(Action action in Actions)
-			{
-				if (action.ActionType != ActionType.Compile && action.ActionType != ActionType.Link)
-					continue;
-
-				if (action.CommandPath.Contains("orbis"))
-				{
-					BuildType = FBBuildType.PS4;
-					return;
-				}
-				else if (action.CommandPath.Contains("Durango"))
-				{
-					BuildType = FBBuildType.XBOne;
-					return;
-				}
-				else if (action.CommandPath.Contains("Microsoft")) //Not a great test.
-				{
-					BuildType = FBBuildType.Windows;
-					return;
-				}
-			}
-		}
-
-		private static bool IsMSVC() { return BuildType == FBBuildType.Windows || BuildType == FBBuildType.XBOne; }
-		private static bool IsXBOnePDBUtil(Action action) { return action.CommandPath.Contains("XboxOnePDBFileUtil.exe"); }
-		private static string GetCompilerName()
-		{
-			switch (BuildType)
-			{
-				default:
-				case FBBuildType.Windows: return "UE4Compiler";
-				case FBBuildType.PS4: return "UE4PS4Compiler";
-				case FBBuildType.XBOne: return "UE4XBoneCompiler";
-			}
-		}
-
-		//Run FASTBuild on the list of actions. Relies on fbuild.exe being in the path.
-		public static ExecutionResult ExecuteActions(List<Action> Actions)
-		{
-			ExecutionResult FASTBuildResult = ExecutionResult.TasksSucceeded;
-			if (Actions.Count > 0)
-			{
-				DetectBuildType(Actions);
-				string FASTBuildFilePath = Path.Combine(BuildConfiguration.BaseIntermediatePath, "fbuild.bff");
-				CreateBffFile(Actions, FASTBuildFilePath);
-				return ExecuteBffFile(FASTBuildFilePath);
-			}
-			return FASTBuildResult;
-		}
-
-		private static void AddText(string StringToWrite)
-		{
-			byte[] Info = new System.Text.UTF8Encoding(true).GetBytes(StringToWrite);
-			bffOutputFileStream.Write(Info, 0, Info.Length);
-		}
-
-		private static Dictionary<string, string> ParseCommandLineOptions(string CompilerCommandLine, string[] specialOptions)
-		{
-			Dictionary<string, string> ParsedCompilerOptions = new Dictionary<string,string>();
-
-			// Some tricky defines /DTROUBLE=\"\\\" abc  123\\\"\" aren't handled properly by either Unreal or Fastbuild, but we do our best.
-			char[] SpaceChar = { ' ' };
-			string[] RawTokens = CompilerCommandLine.Trim().Split(' ');
-			List<string> ProcessedTokens = new List<string>();
-			bool QuotesOpened = false;
-			string PartialToken = "";
-
-			if(RawTokens.Length == 1 && RawTokens[0].StartsWith("@\"")) //Response files only in UE4 4.13 by default. Changing VCToolChain to not do this is probably better.
-			{
-				string responseFilePath = RawTokens[0].Substring(2, RawTokens[0].Length - 3); // bit of a bodge to get the @"response.txt" path...
-				try
-				{
-					if (File.Exists(responseFilePath))
-						RawTokens = File.ReadAllText(responseFilePath).Split(' '); //Certainly not ideal 
-				}
-				catch(Exception e)
-				{
-					Console.WriteLine("Looks like a response file in: " + CompilerCommandLine + ", but we could not load it! " + e.Message);
-				}
-			}
-
-			// Raw tokens being split with spaces may have split up some two argument options and 
-			// paths with multiple spaces in them also need some love
-			for(int i=0; i < RawTokens.Length; ++i)
-			{
-				string Token = RawTokens[i];
-				if(string.IsNullOrEmpty(Token))
-				{
-					if(ProcessedTokens.Count > 0 && QuotesOpened)
-					{
-						string CurrentToken = ProcessedTokens.Last();
-						CurrentToken += " ";
-					}
-
-					continue;
-				}
-
-				int numQuotes = 0;
-				// Look for unescaped " symbols, we want to stick those strings into one token.
-				for(int j = 0; j < Token.Length; ++j)
-				{
-					if (Token[j] == '\\') //Ignore escaped quotes
-						++j;
-					else if (Token[j] == '"')
-						numQuotes++;
-				}
-
-				// Defines can have escaped quotes and other strings inside them
-				// so we consume tokens until we've closed any open unescaped parentheses.
-				if((Token.StartsWith("/D") || Token.StartsWith("-D")) && !QuotesOpened)
-				{
-					if (numQuotes == 0 || numQuotes == 2)
-					{
-						ProcessedTokens.Add(Token);
-					}
-					else
-					{
-						PartialToken = Token;
-						++i;
-						bool AddedToken = false;
-						for( ; i < RawTokens.Length; ++i)
-						{
-							string NextToken = RawTokens[i];
-							if (string.IsNullOrEmpty(NextToken))
-							{
-								PartialToken += " ";
-							}
-							else if (!NextToken.EndsWith("\\\"") && NextToken.EndsWith("\"")) //Looking for a token that ends with a non-escaped "
-							{
-								ProcessedTokens.Add(PartialToken + " " + NextToken);
-								AddedToken = true;
-								break;
-							}
-							else
-							{
-								PartialToken += " " + NextToken;
-							}
-						}
-						if(!AddedToken)
-						{
-							Console.WriteLine("Warning! Looks like an unterminated string in tokens. Adding PartialToken and hoping for the best. Command line: " + CompilerCommandLine);
-							ProcessedTokens.Add(PartialToken);
-						}
-					}
-					continue;
-				}
-
-				if (!QuotesOpened)
-				{
-					if (numQuotes % 2 != 0) //Odd number of quotes in this token
-					{
-						PartialToken = Token + " ";
-						QuotesOpened = true;
-					}
-					else
-					{
-						ProcessedTokens.Add(Token);
-					}
-				}
-				else
-				{
-					if (numQuotes % 2 != 0) //Odd number of quotes in this token
-					{
-						ProcessedTokens.Add(PartialToken + Token);
-						QuotesOpened = false;
-					}
-					else
-					{
-						PartialToken += Token + " ";
-					}
-				}
-			}
-
-			//Processed tokens should now have 'whole' tokens, so now we look for any specified special options
-			foreach(string specialOption in specialOptions)
-			{
-				for(int i=0; i < ProcessedTokens.Count; ++i)
-				{
-					if(ProcessedTokens[i] == specialOption && i + 1 < ProcessedTokens.Count)
-					{
-						ParsedCompilerOptions[specialOption] = ProcessedTokens[i + 1];			
-						ProcessedTokens.RemoveRange(i, 2);
-						break;
-					}
-					else if(ProcessedTokens[i].StartsWith(specialOption))
-					{
-						ParsedCompilerOptions[specialOption] = ProcessedTokens[i].Replace(specialOption, null);
-						ProcessedTokens.RemoveAt(i);
-						break;
-					}
-				}
-			}
-
-			//The search for the input file... we take the first non-argument we can find
-			for (int i = 0; i < ProcessedTokens.Count; ++i)
-			{
-				string Token = ProcessedTokens[i];
-				if(Token.Length == 0)
-				{
-					continue;
-				}
-
-				if(Token == "/I" || Token == "/l" || Token == "/D" || Token == "-D" || Token == "-x") // Skip tokens with values, I for cpp includes, l for resource compiler includes
-				{
-					++i;
-				}
-				else if(!Token.StartsWith("/") && !Token.StartsWith("-"))
-				{
-					ParsedCompilerOptions["InputFile"] = Token;
-					ProcessedTokens.RemoveAt(i);
-					break;
-				} 
-			}
-
-			ParsedCompilerOptions["OtherOptions"] = string.Join(" ", ProcessedTokens) + " ";
-
-			return ParsedCompilerOptions;
-		}
-
-		private static List<Action> SortActions(List<Action> InActions)
-		{
-			List<Action> Actions = InActions;
-
-			int NumSortErrors = 0;
-			for (int ActionIndex = 0; ActionIndex < InActions.Count; ActionIndex++)
-			{
-				Action Action = InActions[ActionIndex];
-				foreach (FileItem Item in Action.PrerequisiteItems)
-				{
-					if (Item.ProducingAction != null && InActions.Contains(Item.ProducingAction))
-					{
-						int DepIndex = InActions.IndexOf(Item.ProducingAction);
-						if (DepIndex > ActionIndex)
-						{
-							NumSortErrors++;
-						}
-					}
-				}
-			}
-			if (NumSortErrors > 0)
-			{
-				Actions = new List<Action>();
-				var UsedActions = new HashSet<int>();
-				for (int ActionIndex = 0; ActionIndex < InActions.Count; ActionIndex++)
-				{
-					if (UsedActions.Contains(ActionIndex))
-					{
-						continue;
-					}
-					Action Action = InActions[ActionIndex];
-					foreach (FileItem Item in Action.PrerequisiteItems)
-					{
-						if (Item.ProducingAction != null && InActions.Contains(Item.ProducingAction))
-						{
-							int DepIndex = InActions.IndexOf(Item.ProducingAction);
-							if (UsedActions.Contains(DepIndex))
-							{
-								continue;
-							}
-							Actions.Add(Item.ProducingAction);
-							UsedActions.Add(DepIndex);
-						}
-					}
-					Actions.Add(Action);
-					UsedActions.Add(ActionIndex);
-				}
-				for (int ActionIndex = 0; ActionIndex < Actions.Count; ActionIndex++)
-				{
-					Action Action = Actions[ActionIndex];
-					foreach (FileItem Item in Action.PrerequisiteItems)
-					{
-						if (Item.ProducingAction != null && Actions.Contains(Item.ProducingAction))
-						{
-							int DepIndex = Actions.IndexOf(Item.ProducingAction);
-							if (DepIndex > ActionIndex)
-							{
-								Console.WriteLine("Action is not topologically sorted.");
-								Console.WriteLine("  {0} {1}", Action.CommandPath, Action.CommandArguments);
-								Console.WriteLine("Dependency");
-								Console.WriteLine("  {0} {1}", Item.ProducingAction.CommandPath, Item.ProducingAction.CommandArguments);
-								throw new BuildException("Cyclical Dependency in action graph.");
-							}
-						}
-					}
-				}
-			}
-
-			return Actions;
-		}
-
-		private static string GetOptionValue(Dictionary<string, string> OptionsDictionary, string Key, Action Action, bool ProblemIfNotFound = false)
-		{
-			string Value = string.Empty;
-			if(OptionsDictionary.TryGetValue(Key, out Value))
-			{
-				return Value.Trim(new Char[] { '\"' });
-			}
-
-			if (ProblemIfNotFound)
-			{
-				Console.WriteLine("We failed to find " + Key + ", which may be a problem.");
-				Console.WriteLine("Action.CommandArguments: " + Action.CommandArguments);
-			}
-
-			return Value;
-		}
-
-		public static string GetRegistryValue(string keyName, string valueName, object defaultValue)
-		{
-			object returnValue = (string)Microsoft.Win32.Registry.GetValue("HKEY_LOCAL_MACHINE\\SOFTWARE\\" + keyName, valueName, defaultValue);
-			if (returnValue != null)
-				return returnValue.ToString();
-
-			returnValue = Microsoft.Win32.Registry.GetValue("HKEY_CURRENT_USER\\SOFTWARE\\" + keyName, valueName, defaultValue);
-			if (returnValue != null)
-				return returnValue.ToString();
-
-			returnValue = (string)Microsoft.Win32.Registry.GetValue("HKEY_LOCAL_MACHINE\\SOFTWARE\\Wow6432Node\\" + keyName, valueName, defaultValue);
-			if (returnValue != null)
-				return returnValue.ToString();
-
-			returnValue = Microsoft.Win32.Registry.GetValue("HKEY_CURRENT_USER\\SOFTWARE\\Wow6432Node\\" + keyName, valueName, defaultValue);
-			if (returnValue != null)
-				return returnValue.ToString();
-
-			return defaultValue.ToString();
-		}
-
-		private static void WriteEnvironmentSetup()
-		{
-			VCEnvironment VCEnv = null;
-			try
-			{
-				// This may fail if the caller emptied PATH; we try to ignore the problem since
-				// it probably means we are building for another platform.
-				VCEnv = VCEnvironment.SetEnvironment(CPPTargetPlatform.Win64, false);
-			}
-			catch (Exception)
-			{
-				Console.WriteLine("Failed to get Visual Studio environment.");
-			}
-
-			// Copy environment into a case-insensitive dictionary for easier key lookups
-			Dictionary<string, string> envVars = new Dictionary<string, string>(StringComparer.OrdinalIgnoreCase);
-			foreach (DictionaryEntry entry in Environment.GetEnvironmentVariables())
-			{
-				envVars[(string)entry.Key] = (string)entry.Value;
-			}
-
-			if (envVars.ContainsKey("CommonProgramFiles"))
-			{
-				AddText(string.Format(".CommonProgramFiles = '{0}'\n", envVars["CommonProgramFiles"]));
-			}
-
-			if (VCEnv != null)
-			{
-<<<<<<< HEAD
-				AddText(string.Format(".VSBasePath = '{0}..\\'\n", VCEnv.VisualCppDir));
-				AddText(string.Format(".WindowsSDKBasePath = '{0}'\n", VCEnv.WindowsSDKDir));
-
-				AddText("Compiler('UE4ResourceCompiler') \n{\n");
-				AddText("\t.Executable = '$WindowsSDKBasePath$/bin/x64/rc.exe'\n}\n\n");
-
-				AddText("Compiler('UE4Compiler') \n{\n");
-				AddText("\t.Root = '$VSBasePath$/VC/bin'\n");
-				AddText("\t.Executable = '$Root$/amd64/cl.exe'\n");
-				AddText("\t.ExtraFiles =\n\t{\n");
-				AddText("\t\t'$Root$/amd64/c1.dll'\n");
-				AddText("\t\t'$Root$/amd64/c1xx.dll'\n");
-				AddText("\t\t'$Root$/amd64/c2.dll'\n");
-				string CompilerRoot = VCEnv.VisualCppDir + "bin/amd64/";
-				if (File.Exists(CompilerRoot + "1033/clui.dll")) //Check English first...
-				{
-					AddText("\t\t'$Root$/1033/clui.dll'\n");
-=======
-				AddText("\t\t'$Root$/amd64/1033/clui.dll'\n");
-			}
-			else
-			{
-				var numericDirectories = Directory.GetDirectories(CompilerRoot).Where(d => Path.GetFileName(d).All(char.IsDigit));
-				var cluiDirectories = numericDirectories.Where(d => Directory.GetFiles(d, "clui.dll").Any());
-				if (cluiDirectories.Any())
-				{
-					AddText(string.Format("\t\t'$Root$/amd64/{0}/clui.dll'\n", Path.GetFileName(cluiDirectories.First())));
->>>>>>> 144fc20f
-				}
-				else
-				{
-					var numericDirectories = Directory.GetDirectories(CompilerRoot).Where(d => Path.GetFileName(d).All(char.IsDigit));
-					var cluiDirectories = numericDirectories.Where(d => Directory.GetFiles(d, "clui.dll").Any());
-					if (cluiDirectories.Any())
-					{
-						AddText(string.Format("\t\t'$Root$/{0}/clui.dll'\n", Path.GetFileName(cluiDirectories.First())));
-					}
-				}
-				AddText("\t\t'$Root$/amd64/mspdbsrv.exe'\n");
-				AddText("\t\t'$Root$/amd64/mspdbcore.dll'\n");
-
-				string platformVersionNumber = "140";
-				if (WindowsPlatform.Compiler == WindowsCompiler.VisualStudio2013)
-				{
-					platformVersionNumber = "120";
-				}
-
-				/* Maybe not needed to compile anymore?
-				if(!WindowsPlatform.bUseWindowsSDK10)
-					AddText(string.Format("\t\t'$VSBasePath$/VC/redist/x64/Microsoft.VC{0}.CRT/msvcr{1}.dll'\n", platformVersionNumber, platformVersionNumber));
-				else
-					AddText("\t\t'$WindowsSDKBasePath$/Redist/ucrt/DLLs/x64/ucrtbase.dll'\n\n");
-				*/
-				AddText(string.Format("\t\t'$Root$/amd64/mspft{0}.dll'\n",platformVersionNumber));
-				AddText(string.Format("\t\t'$Root$/amd64/msobj{0}.dll'\n", platformVersionNumber));
-				AddText(string.Format("\t\t'$Root$/amd64/mspdb{0}.dll'\n", platformVersionNumber));
-				AddText(string.Format("\t\t'$VSBasePath$/VC/redist/x64/Microsoft.VC{0}.CRT/msvcp{1}.dll'\n", platformVersionNumber, platformVersionNumber));
-				AddText(string.Format("\t\t'$VSBasePath$/VC/redist/x64/Microsoft.VC{0}.CRT/vccorlib{1}.dll'\n", platformVersionNumber, platformVersionNumber));
-				AddText("\t}\n"); //End extra files
-
-				AddText("}\n\n"); //End compiler
-			}
-
-// DNE BEGIN
-			AddText(string.Format(".DXSDK_DIR = '{0}'\n", Environment.GetEnvironmentVariable("DXSDK_DIR") ?? ""));
-// DNE END
-
-			if (envVars.ContainsKey("DurangoXDK"))
-			{
-				AddText(string.Format("\n.DurangoXDK = '{0}'\n", envVars["DurangoXDK"]));
-				AddText("Compiler('UE4XBOneCompiler') \n{\n");
-				AddText("\t.Root = '$DurangoXDK$/xdk/VC/bin/amd64'\n");
-				AddText("\t.Executable = '$Root$/cl.exe'\n");
-				AddText("\t.ExtraFiles =\n\t{\n");
-				AddText("\t\t'$Root$/c1.dll'\n");
-				AddText("\t\t'$Root$/c1ast.dll'\n");
-				AddText("\t\t'$Root$/c1xx.dll'\n");
-				AddText("\t\t'$Root$/c1xxast.dll'\n");
-				AddText("\t\t'$Root$/c2.dll'\n");
-// DNE BEGIN
-				// FIXME: this is a per-locale value and depends on the VS setup
-				AddText("\t\t'$Root$/1033/clui.dll'\n");
-// DNE END
-				AddText("\t\t'$Root$/mspdbsrv.exe'\n");
-				AddText("\t\t'$Root$/mspdbcore.dll'\n");
-				AddText("\t\t'$Root$/vcmeta.dll'\n");
-				string XBplatformVersionNumber = "110"; //Todo: This is a bodge. Check durango env vars?
-				AddText(string.Format("\t\t'$Root$/mspft{0}.dll'\n", XBplatformVersionNumber));
-				AddText(string.Format("\t\t'$Root$/msobj{0}.dll'\n", XBplatformVersionNumber));
-				AddText(string.Format("\t\t'$Root$/mspdb{0}.dll'\n", XBplatformVersionNumber));
-				AddText(string.Format("\t\t'$Root$/msvcp{0}.dll'\n", XBplatformVersionNumber));
-				AddText(string.Format("\t\t'$Root$/msvcr{0}.dll'\n", XBplatformVersionNumber));
-				AddText(string.Format("\t\t'$Root$/vccorlib{0}.dll'\n", XBplatformVersionNumber));
-				AddText("\t\t'$DurangoXDK$/xdk/crt/platform/amd64/platform.winmd'\n");
-				AddText("\t\t'$DurangoXDK$/xdk/References/CommonConfiguration/Neutral/Windows.winmd'\n");
-				AddText("\t\t'$DurangoXDK$/xdk/Extensions/Xbox Services API/8.0/References/CommonConfiguration/neutral/microsoft.xbox.services.winmd'\n");
-				AddText("\t\t'$DurangoXDK$/xdk/Extensions/Xbox GameChat API/8.0/References/CommonConfiguration/neutral/Microsoft.Xbox.GameChat.winmd'\n");
-				AddText("\t}\n"); //End extra files
-				AddText("}\n\n"); //End compiler
-			}
-
-			if (envVars.ContainsKey("SCE_ORBIS_SDK_DIR"))
-			{
-				AddText(string.Format(".SCE_ORBIS_SDK_DIR = '{0}'\n", envVars["SCE_ORBIS_SDK_DIR"]));
-				AddText(string.Format(".PS4BasePath = '{0}/host_tools/bin'\n\n", envVars["SCE_ORBIS_SDK_DIR"]));
-				AddText("Compiler('UE4PS4Compiler') \n{\n");
-				AddText("\t.Executable = '$PS4BasePath$/orbis-clang.exe'\n");
-				AddText("}\n\n");
-			}
-
-			AddText("Settings \n{\n");
-
-			// Optional cachePath user setting
-			if (CachePath != "")
-			{
-				AddText(string.Format("\t.CachePath = '{0}'\n", CachePath));
-			}
-
-			//Start Environment
-			AddText("\t.Environment = \n\t{\n");
-			if (VCEnv != null)
-				AddText("\t\t\"PATH=$VSBasePath$\\Common7\\IDE\\;$VSBasePath$\\VC\\bin\\\",\n");
-			if (envVars.ContainsKey("TMP"))
-				AddText(string.Format("\t\t\"TMP={0}\",\n", envVars["TMP"]));
-			if (envVars.ContainsKey("SystemRoot"))
-				AddText(string.Format("\t\t\"SystemRoot={0}\",\n", envVars["SystemRoot"]));
-			if(envVars.ContainsKey("INCLUDE"))
-				AddText(string.Format("\t\t\"INCLUDE={0}\",\n", envVars["INCLUDE"]));
-			if (envVars.ContainsKey("LIB"))
-				AddText(string.Format("\t\t\"LIB={0}\",\n", envVars["LIB"]));
-
-			AddText("\t}\n"); //End environment
-			AddText("}\n\n"); //End Settings
-		}
-
-		private static void AddCompileAction(Action Action, int ActionIndex, List<int> DependencyIndices)
-		{
-			string CompilerName = GetCompilerName();
-			if (Action.CommandPath.Contains("rc.exe"))
-			{
-				CompilerName = "UE4ResourceCompiler";
-			}
-
-			string[] SpecialCompilerOptions = { "/Fo", "/fo", "/Yc", "/Yu", "/Fp", "-o" };
-			var ParsedCompilerOptions = ParseCommandLineOptions(Action.CommandArguments, SpecialCompilerOptions);
-
-			string OutputObjectFileName = GetOptionValue(ParsedCompilerOptions, IsMSVC() ? "/Fo" : "-o", Action, ProblemIfNotFound: !IsMSVC());
-
-			if (IsMSVC() && string.IsNullOrEmpty(OutputObjectFileName)) // Didn't find /Fo, try /fo
-			{
-				OutputObjectFileName = GetOptionValue(ParsedCompilerOptions, "/fo", Action, ProblemIfNotFound: true);
-			}
-
-			if (string.IsNullOrEmpty(OutputObjectFileName)) //No /Fo or /fo, we're probably in trouble.
-			{
-				Console.WriteLine("We have no OutputObjectFileName. Bailing.");
-				return;
-			}
-
-			string IntermediatePath = Path.GetDirectoryName(OutputObjectFileName);
-			if (string.IsNullOrEmpty(IntermediatePath))
-			{
-				Console.WriteLine("We have no IntermediatePath. Bailing.");
-				Console.WriteLine("Our Action.CommandArguments were: " + Action.CommandArguments);
-				return;
-			}
-
-			string InputFile = GetOptionValue(ParsedCompilerOptions, "InputFile", Action, ProblemIfNotFound: true);
-			if(string.IsNullOrEmpty(InputFile))
-			{
-				Console.WriteLine("We have no InputFile. Bailing.");
-				return;
-			}
-
-			AddText(string.Format("ObjectList('Action_{0}')\n{{\n", ActionIndex));
-			AddText(string.Format("\t.Compiler = '{0}' \n", CompilerName));
-			AddText(string.Format("\t.CompilerInputFiles = \"{0}\"\n", InputFile));
-			AddText(string.Format("\t.CompilerOutputPath = \"{0}\"\n", IntermediatePath));
-
-			string OtherCompilerOptions = GetOptionValue(ParsedCompilerOptions, "OtherOptions", Action);
-			string CompilerOutputExtension = ".unset";
-
-			if (ParsedCompilerOptions.ContainsKey("/Yc")) //Create PCH
-			{
-				string PCHIncludeHeader = GetOptionValue(ParsedCompilerOptions, "/Yc", Action, ProblemIfNotFound: true);
-				string PCHOutputFile = GetOptionValue(ParsedCompilerOptions, "/Fp", Action, ProblemIfNotFound: true);
-
-				AddText(string.Format("\t.CompilerOptions = '\"%1\" /Fo\"%2\" /Fp\"{0}\" /Yu\"{1}\" {2} '\n", PCHOutputFile, PCHIncludeHeader, OtherCompilerOptions));
-
-				AddText(string.Format("\t.PCHOptions = '\"%1\" /Fp\"%2\" /Yc\"{0}\" {1} /Fo\"{2}\"'\n", PCHIncludeHeader, OtherCompilerOptions, OutputObjectFileName));
-				AddText(string.Format("\t.PCHInputFile = \"{0}\"\n", InputFile));
-				AddText(string.Format("\t.PCHOutputFile = \"{0}\"\n", PCHOutputFile));
-				CompilerOutputExtension = ".obj";
-			}
-			else if (ParsedCompilerOptions.ContainsKey("/Yu")) //Use PCH
-			{
-				string PCHIncludeHeader = GetOptionValue(ParsedCompilerOptions, "/Yu", Action, ProblemIfNotFound: true);
-				string PCHOutputFile = GetOptionValue(ParsedCompilerOptions, "/Fp", Action, ProblemIfNotFound: true);
-				AddText(string.Format("\t.CompilerOptions = '\"%1\" /Fo\"%2\" /Fp\"{0}\" /Yu\"{1}\" {2} '\n", PCHOutputFile, PCHIncludeHeader, OtherCompilerOptions));
-				CompilerOutputExtension = ".cpp.obj";
-			}
-			else
-			{
-				if (CompilerName == "UE4ResourceCompiler")
-				{
-					AddText(string.Format("\t.CompilerOptions = '{0} /fo\"%2\" \"%1\" '\n", OtherCompilerOptions));
-					CompilerOutputExtension = Path.GetExtension(InputFile) + ".res";
-				}
-				else
-				{
-					if(IsMSVC())
-					{
-						AddText(string.Format("\t.CompilerOptions = '{0} /Fo\"%2\" \"%1\" '\n", OtherCompilerOptions));
-						CompilerOutputExtension = ".cpp.obj";
-					}
-					else
-					{
-						AddText(string.Format("\t.CompilerOptions = '{0} -o \"%2\" \"%1\" '\n", OtherCompilerOptions));
-						CompilerOutputExtension = ".cpp.o";
-					}
-				}
-			}
-
-			AddText(string.Format("\t.CompilerOutputExtension = '{0}' \n", CompilerOutputExtension));
-
-			if (DependencyIndices.Count > 0)
-			{
-				List<string> DependencyNames = DependencyIndices.ConvertAll(x => string.Format("'Action_{0}'", x));
-				AddText(string.Format("\t.PreBuildDependencies = {{ {0} }}\n", string.Join(",", DependencyNames.ToArray())));
-			}
-
-			AddText(string.Format("}}\n\n"));
-		}
-
-		private static void AddLinkAction(List<Action> Actions, int ActionIndex, List<int> DependencyIndices)
-		{
-			Action Action = Actions[ActionIndex];
-			string[] SpecialLinkerOptions = { "/OUT:", "@", "-o" };
-			var ParsedLinkerOptions = ParseCommandLineOptions(Action.CommandArguments, SpecialLinkerOptions);
-
-			string OutputFile;
-
-			if (IsXBOnePDBUtil(Action))
-			{
-				OutputFile = ParsedLinkerOptions["OtherOptions"].Trim(' ').Trim('"');
-			}
-			else if (IsMSVC())
-			{
-				OutputFile = GetOptionValue(ParsedLinkerOptions, "/OUT:", Action, ProblemIfNotFound: true);
-			}
-			else //PS4
-			{
-				OutputFile = GetOptionValue(ParsedLinkerOptions, "-o", Action, ProblemIfNotFound: false);
-				if(string.IsNullOrEmpty(OutputFile))
-				{
-					OutputFile = GetOptionValue(ParsedLinkerOptions, "InputFile", Action, ProblemIfNotFound: true);
-				}
-			}
-			
-			if(string.IsNullOrEmpty(OutputFile))
-			{
-				Console.WriteLine("Failed to find output file. Bailing.");
-				return;
-			}
-
-			string ResponseFilePath = GetOptionValue(ParsedLinkerOptions, "@", Action, ProblemIfNotFound: Action.CommandPath.Contains("link.exe")); //linker always uses response files
-			string OtherCompilerOptions = GetOptionValue(ParsedLinkerOptions, "OtherOptions", Action);
-
-			List<int> PrebuildDependencies = new List<int>();
-
-			if (IsXBOnePDBUtil(Action))
-			{
-				AddText(string.Format("Exec('Action_{0}')\n{{\n", ActionIndex));
-				AddText(string.Format("\t.ExecExecutable = '{0}'\n", Action.CommandPath));
-				AddText(string.Format("\t.ExecArguments = '{0}'\n", Action.CommandArguments));
-				AddText(string.Format("\t.ExecInput = {{ {0} }} \n", ParsedLinkerOptions["InputFile"]));
-				AddText(string.Format("\t.ExecOutput = '{0}' \n", OutputFile));
-				AddText(string.Format("\t.PreBuildDependencies = {{ {0} }} \n", ParsedLinkerOptions["InputFile"]));
-				AddText(string.Format("}}\n\n"));
-			}
-			else if (Action.CommandPath.Contains("lib.exe") || Action.CommandPath.Contains("orbis-snarl"))
-			{				
-				if (DependencyIndices.Count > 0 && ResponseFilePath.Length > 0)
-				{
-					for (int i = 0; i < DependencyIndices.Count; ++i) //Don't specify pch or resource files, they have the wrong name and the response file will have them anyways.
-					{
-						int depIndex = DependencyIndices[i];
-						foreach (FileItem item in Actions[depIndex].ProducedItems)
-						{
-							if (item.ToString().Contains(".pch") || item.ToString().Contains(".res"))
-							{
-								DependencyIndices.RemoveAt(i);
-								i--;
-								PrebuildDependencies.Add(depIndex);
-								break;
-							}
-						}
-					}
-				}
-
-				AddText(string.Format("Library('Action_{0}')\n{{\n", ActionIndex));
-				AddText(string.Format("\t.Compiler = '{0}'\n",GetCompilerName()));
-				if(IsMSVC())
-					AddText(string.Format("\t.CompilerOptions = '\"%1\" /Fo\"%2\" /c'\n"));
-				else
-					AddText(string.Format("\t.CompilerOptions = '\"%1\" -o \"%2\" -c'\n"));
-				AddText(string.Format("\t.CompilerOutputPath = \"{0}\"\n", Path.GetDirectoryName(OutputFile)));
-				AddText(string.Format("\t.Librarian = '{0}' \n", Action.CommandPath));
-
-				if (ResponseFilePath.Length > 0)
-				{
-					if(IsMSVC())
-					{
-						if (DependencyIndices.Count > 0)
-							AddText(string.Format("\t.LibrarianOptions = ' /OUT:\"%2\" @\"{0}\" {1} \"%1\"' \n", ResponseFilePath, OtherCompilerOptions));
-						else
-							AddText(string.Format("\t.LibrarianOptions = ' /OUT:\"%2\" @\"%1\" {0}' \n", OtherCompilerOptions));
-					}						
-					else
-						AddText(string.Format("\t.LibrarianOptions = '\"%2\" @\"%1\" {0}' \n", OtherCompilerOptions));
-				}
-				else
-				{
-					if(IsMSVC())
-						AddText(string.Format("\t.LibrarianOptions = ' /OUT:\"%2\" {0} \"%1\"' \n", OtherCompilerOptions));
-				}
-
-				if (DependencyIndices.Count > 0)
-				{
-					List<string> DependencyNames = DependencyIndices.ConvertAll(x => string.Format("'Action_{0}'", x));
-					if(IsMSVC())
-						AddText(string.Format("\t.LibrarianAdditionalInputs = {{ {0} }} \n", string.Join(",", DependencyNames.ToArray())));
-					else
-						AddText(string.Format("\t.LibrarianAdditionalInputs = {{ '{0}' }} \n", ResponseFilePath));
-					PrebuildDependencies.AddRange(DependencyIndices);
-				}
-				else if(ResponseFilePath.Length > 0)
-				{
-					AddText(string.Format("\t.LibrarianAdditionalInputs = {{ '{0}' }} \n", ResponseFilePath));
-				}
-
-				if (PrebuildDependencies.Count > 0)
-				{
-					List<string> PrebuildDependencyNames = PrebuildDependencies.ConvertAll(x => string.Format("'Action_{0}'", x));
-					AddText(string.Format("\t.PreBuildDependencies = {{ {0} }} \n", string.Join(",", PrebuildDependencyNames.ToArray())));
-				}
-
-				AddText(string.Format("\t.LibrarianOutput = '{0}' \n", OutputFile));
-				AddText(string.Format("}}\n\n"));
-			}
-			else if (Action.CommandPath.Contains("link.exe") || Action.CommandPath.Contains("orbis-clang"))
-			{
-				if (DependencyIndices.Count > 0) //Insert a dummy node to make sure all of the dependencies are finished.
-												 //If FASTBuild supports PreBuildDependencies on the Executable action we can remove this.
-				{
-					AddText(string.Format("Exec('Action_{0}_dummy')\n{{\n", ActionIndex));
-					AddText(string.Format("\t.ExecExecutable = 'c:\\Windows\\system32\\cmd.exe'\n"));
-					// Use type instead of copy so that the resulting file has an updated timestamp
-					AddText(string.Format("\t.ExecArguments = '/c \"type {0} > {1}\"'\n", ResponseFilePath, ResponseFilePath + ".dummy"));
-					List<string> DependencyNames = DependencyIndices.ConvertAll(x => string.Format("\t\t'Action_{0}', ; {1}\n", x, Actions[x].StatusDescription));
-					AddText(string.Format("\t.ExecInput = {{\n\t\t'{0}',\n{1}\t}}\n", ResponseFilePath, string.Join("", DependencyNames.ToArray())));
-					AddText(string.Format("\t.ExecOutput = '{0}'\n", ResponseFilePath + ".dummy"));
-					AddText(string.Format("}}\n\n"));
-				}
-
-				AddText(string.Format("Executable('Action_{0}')\n{{ \n", ActionIndex));
-				AddText(string.Format("\t.Linker = '{0}' \n", Action.CommandPath));
-				if(DependencyIndices.Count == 0)
-				{
-					AddText(string.Format("\t.Libraries = {{ '{0}' }} \n", ResponseFilePath));
-					if (IsMSVC())
-						AddText(string.Format("\t.LinkerOptions = '@\"%1\" /Out:\"%2\" {0}' \n", OtherCompilerOptions));
-					else
-						AddText(string.Format("\t.LinkerOptions = '-o \"%2\" @\"%1\" {0}' \n", OtherCompilerOptions));
-				}
-				else
-				{
-					AddText(string.Format("\t.Libraries = 'Action_{0}_dummy' \n", ActionIndex));
-					if(IsMSVC())
-						AddText(string.Format("\t.LinkerOptions = '/TLBOUT:\"%1\" /Out:\"%2\" @\"{0}\" {1}' \n", ResponseFilePath, OtherCompilerOptions)); // The TLBOUT is a huge bodge to consume the %1.
-					else
-						AddText(string.Format("\t.LinkerOptions = '-o \"%2\" @\"{0}\" {1} -MQ \"%1\"' \n", ResponseFilePath, OtherCompilerOptions)); // The MQ is a huge bodge to consume the %1.
-				}
-				
-				AddText(string.Format("\t.LinkerOutput = '{0}' \n", OutputFile));
-				AddText(string.Format("}}\n\n"));
-			}
-		}
-
-		private static FileStream bffOutputFileStream = null;
-
-		private static void CreateBffFile(List<Action> InActions, string BffFilePath)
-		{
-			List<Action> Actions = SortActions(InActions);
-
-			try
-			{
-				bffOutputFileStream = new FileStream(BffFilePath, FileMode.Create, FileAccess.Write);
-	
-				WriteEnvironmentSetup(); //Compiler, environment variables and base paths
-	
-				for (int ActionIndex = 0; ActionIndex < Actions.Count; ActionIndex++)
-				{
-					Action Action = Actions[ActionIndex];
-	
-					// Resolve dependencies
-					List<int> DependencyIndices = new List<int>();
-					foreach (FileItem Item in Action.PrerequisiteItems)
-					{
-						if (Item.ProducingAction != null)
-						{
-							int ProducingActionIndex = Actions.IndexOf(Item.ProducingAction);
-							if (ProducingActionIndex >= 0)
-							{
-								DependencyIndices.Add(ProducingActionIndex);
-							}
-						}
-					}
-
-					Action.CommandArguments = Action.CommandArguments.Replace("$(DurangoXDK)", "$DurangoXDK$");
-					Action.CommandArguments = Action.CommandArguments.Replace("$(SCE_ORBIS_SDK_DIR)", "$SCE_ORBIS_SDK_DIR$");
-					Action.CommandArguments = Action.CommandArguments.Replace("$(DXSDK_DIR)", "$DXSDK_DIR$");
-					Action.CommandArguments = Action.CommandArguments.Replace("$(CommonProgramFiles)", "$CommonProgramFiles$");
-	
-					switch(Action.ActionType)
-					{
-						case ActionType.Compile : AddCompileAction(Action, ActionIndex, DependencyIndices); break;
-						case ActionType.Link: AddLinkAction(Actions, ActionIndex, DependencyIndices); break;
-						default: Console.WriteLine("Fastbuild is ignoring an unsupported action: " + Action.ActionType.ToString()); break;
-					}
-				}
-	
-				AddText("Alias( 'all' ) \n{\n");
-				AddText("\t.Targets = { \n");
-				for (int ActionIndex = 0; ActionIndex < Actions.Count; ActionIndex++)
-				{
-					AddText(string.Format("\t\t'Action_{0}'{1}", ActionIndex, ActionIndex < (Actions.Count - 1) ? ",\n" : "\n\t}\n"));
-				}
-				AddText("}\n");
-
-				bffOutputFileStream.Close();
-			}
-			catch (Exception e)
-			{
-				Console.WriteLine("Exception while creating bff file: " + e.ToString());
-			}
-		}
-
-		private static ExecutionResult ExecuteBffFile(string BffFilePath)
-		{
-			string cacheArgument = "";
-
-			if (CachePath != "")
-			{
-				switch (CacheMode)
-				{
-					case eCacheMode.ReadOnly:
-						cacheArgument = "-cacheread";
-						break;
-					case eCacheMode.WriteOnly:
-						cacheArgument = "-cachewrite";
-						break;
-					case eCacheMode.ReadWrite:
-						cacheArgument = "-cache";
-						break;
-				}
-			}
-
-			string distArgument = bEnableDistribution ? "-dist" : "";
-
-
-// DNE BEGIN (remove -noprogress)
-			string FBCommandLine = string.Format("-summary {0} {1} -wrapper -config {2}", distArgument, cacheArgument, BffFilePath);
-// DNE END
-
-			//Interesting flags for FASTBuild: -nostoponerror, -verbose
-// DNE BEGIN
-			ProcessStartInfo FBStartInfo = new ProcessStartInfo(Path.Combine(BuildConfiguration.RelativeEnginePath, "Binaries", "ThirdParty", "FastBuild", "Windows", "fbuild"), FBCommandLine);
-// DNE END
-
-			FBStartInfo.UseShellExecute = false;
-			FBStartInfo.WorkingDirectory = Path.Combine(BuildConfiguration.RelativeEnginePath, "Source");
-
-			try
-			{
-				Process FBProcess = new Process();
-				FBProcess.StartInfo = FBStartInfo;
-
-				FBStartInfo.RedirectStandardError = true;
-				FBStartInfo.RedirectStandardOutput = true;
-				FBProcess.EnableRaisingEvents = true;
-
-				DataReceivedEventHandler OutputEventHandler = (Sender, Args) => {
-					if (Args.Data != null)
-						Console.WriteLine(Args.Data);
-				};
-
-				FBProcess.OutputDataReceived += OutputEventHandler;
-				FBProcess.ErrorDataReceived += OutputEventHandler;
-				
-				FBProcess.Start();
-				
-				FBProcess.BeginOutputReadLine();
-				FBProcess.BeginErrorReadLine();
-				
-				FBProcess.WaitForExit();
-				return FBProcess.ExitCode == 0 ? ExecutionResult.TasksSucceeded : ExecutionResult.TasksFailed;
-			}
-			catch (Exception e)
-			{
-				Console.WriteLine("Exception launching fbuild process. Is it in your path?" + e.ToString());
-				return ExecutionResult.Unavailable;
-			}
-		}
-	}
-}
+﻿// Copyright 2016 Yassine Riahi and Liam Flookes. Provided under a MIT License, see license file on github.
+// Used to generate a fastbuild .bff file from UnrealBuildTool to allow caching and distributed builds. 
+// Requires fbuild.exe to be in the path.
+// Predominately tested with Win10/VS2015.
+// Different VS toolchains like Durango, and more modern Orbis SDKs may require some modifications.
+using System;
+using System.Collections;
+using System.Collections.Generic;
+using System.IO;
+using System.Diagnostics;
+using System.Linq;
+
+namespace UnrealBuildTool
+{
+	public class FASTBuild
+	{
+
+		// Location of the shared cache, it could be a local or network path (i.e: "\\\\DESKTOP-BEAST\\FASTBuildCache").
+		// Note: an empty string ("") means caching is disabled.
+// DNE BEGIN
+		private static string CachePath = @"\\fastbuild\fastbuild\cache";
+// DNE END
+
+		public enum eCacheMode
+		{
+			ReadWrite,
+			ReadOnly,
+			WriteOnly,
+		}
+
+		// Cache access mode
+		private static eCacheMode CacheMode = eCacheMode.ReadWrite; 
+
+
+		private static bool bEnableDistribution = true;     // Set to true to enable network build distribution
+		/*--------------------------------------*/
+
+		public enum ExecutionResult
+		{
+			Unavailable,
+			TasksFailed,
+			TasksSucceeded,
+		}
+
+		private enum FBBuildType
+		{
+			Windows,
+			XBOne,
+			PS4
+		}
+
+		private static FBBuildType BuildType = FBBuildType.Windows;
+
+		private static void DetectBuildType(List<Action> Actions)
+		{
+			foreach(Action action in Actions)
+			{
+				if (action.ActionType != ActionType.Compile && action.ActionType != ActionType.Link)
+					continue;
+
+				if (action.CommandPath.Contains("orbis"))
+				{
+					BuildType = FBBuildType.PS4;
+					return;
+				}
+				else if (action.CommandPath.Contains("Durango"))
+				{
+					BuildType = FBBuildType.XBOne;
+					return;
+				}
+				else if (action.CommandPath.Contains("Microsoft")) //Not a great test.
+				{
+					BuildType = FBBuildType.Windows;
+					return;
+				}
+			}
+		}
+
+		private static bool IsMSVC() { return BuildType == FBBuildType.Windows || BuildType == FBBuildType.XBOne; }
+		private static bool IsXBOnePDBUtil(Action action) { return action.CommandPath.Contains("XboxOnePDBFileUtil.exe"); }
+		private static string GetCompilerName()
+		{
+			switch (BuildType)
+			{
+				default:
+				case FBBuildType.Windows: return "UE4Compiler";
+				case FBBuildType.PS4: return "UE4PS4Compiler";
+				case FBBuildType.XBOne: return "UE4XBoneCompiler";
+			}
+		}
+
+		//Run FASTBuild on the list of actions. Relies on fbuild.exe being in the path.
+		public static ExecutionResult ExecuteActions(List<Action> Actions)
+		{
+			ExecutionResult FASTBuildResult = ExecutionResult.TasksSucceeded;
+			if (Actions.Count > 0)
+			{
+				DetectBuildType(Actions);
+				string FASTBuildFilePath = Path.Combine(BuildConfiguration.BaseIntermediatePath, "fbuild.bff");
+				CreateBffFile(Actions, FASTBuildFilePath);
+				return ExecuteBffFile(FASTBuildFilePath);
+			}
+			return FASTBuildResult;
+		}
+
+		private static void AddText(string StringToWrite)
+		{
+			byte[] Info = new System.Text.UTF8Encoding(true).GetBytes(StringToWrite);
+			bffOutputFileStream.Write(Info, 0, Info.Length);
+		}
+
+		private static Dictionary<string, string> ParseCommandLineOptions(string CompilerCommandLine, string[] specialOptions)
+		{
+			Dictionary<string, string> ParsedCompilerOptions = new Dictionary<string,string>();
+
+			// Some tricky defines /DTROUBLE=\"\\\" abc  123\\\"\" aren't handled properly by either Unreal or Fastbuild, but we do our best.
+			char[] SpaceChar = { ' ' };
+			string[] RawTokens = CompilerCommandLine.Trim().Split(' ');
+			List<string> ProcessedTokens = new List<string>();
+			bool QuotesOpened = false;
+			string PartialToken = "";
+
+			if(RawTokens.Length == 1 && RawTokens[0].StartsWith("@\"")) //Response files only in UE4 4.13 by default. Changing VCToolChain to not do this is probably better.
+			{
+				string responseFilePath = RawTokens[0].Substring(2, RawTokens[0].Length - 3); // bit of a bodge to get the @"response.txt" path...
+				try
+				{
+					if (File.Exists(responseFilePath))
+						RawTokens = File.ReadAllText(responseFilePath).Split(' '); //Certainly not ideal 
+				}
+				catch(Exception e)
+				{
+					Console.WriteLine("Looks like a response file in: " + CompilerCommandLine + ", but we could not load it! " + e.Message);
+				}
+			}
+
+			// Raw tokens being split with spaces may have split up some two argument options and 
+			// paths with multiple spaces in them also need some love
+			for(int i=0; i < RawTokens.Length; ++i)
+			{
+				string Token = RawTokens[i];
+				if(string.IsNullOrEmpty(Token))
+				{
+					if(ProcessedTokens.Count > 0 && QuotesOpened)
+					{
+						string CurrentToken = ProcessedTokens.Last();
+						CurrentToken += " ";
+					}
+
+					continue;
+				}
+
+				int numQuotes = 0;
+				// Look for unescaped " symbols, we want to stick those strings into one token.
+				for(int j = 0; j < Token.Length; ++j)
+				{
+					if (Token[j] == '\\') //Ignore escaped quotes
+						++j;
+					else if (Token[j] == '"')
+						numQuotes++;
+				}
+
+				// Defines can have escaped quotes and other strings inside them
+				// so we consume tokens until we've closed any open unescaped parentheses.
+				if((Token.StartsWith("/D") || Token.StartsWith("-D")) && !QuotesOpened)
+				{
+					if (numQuotes == 0 || numQuotes == 2)
+					{
+						ProcessedTokens.Add(Token);
+					}
+					else
+					{
+						PartialToken = Token;
+						++i;
+						bool AddedToken = false;
+						for( ; i < RawTokens.Length; ++i)
+						{
+							string NextToken = RawTokens[i];
+							if (string.IsNullOrEmpty(NextToken))
+							{
+								PartialToken += " ";
+							}
+							else if (!NextToken.EndsWith("\\\"") && NextToken.EndsWith("\"")) //Looking for a token that ends with a non-escaped "
+							{
+								ProcessedTokens.Add(PartialToken + " " + NextToken);
+								AddedToken = true;
+								break;
+							}
+							else
+							{
+								PartialToken += " " + NextToken;
+							}
+						}
+						if(!AddedToken)
+						{
+							Console.WriteLine("Warning! Looks like an unterminated string in tokens. Adding PartialToken and hoping for the best. Command line: " + CompilerCommandLine);
+							ProcessedTokens.Add(PartialToken);
+						}
+					}
+					continue;
+				}
+
+				if (!QuotesOpened)
+				{
+					if (numQuotes % 2 != 0) //Odd number of quotes in this token
+					{
+						PartialToken = Token + " ";
+						QuotesOpened = true;
+					}
+					else
+					{
+						ProcessedTokens.Add(Token);
+					}
+				}
+				else
+				{
+					if (numQuotes % 2 != 0) //Odd number of quotes in this token
+					{
+						ProcessedTokens.Add(PartialToken + Token);
+						QuotesOpened = false;
+					}
+					else
+					{
+						PartialToken += Token + " ";
+					}
+				}
+			}
+
+			//Processed tokens should now have 'whole' tokens, so now we look for any specified special options
+			foreach(string specialOption in specialOptions)
+			{
+				for(int i=0; i < ProcessedTokens.Count; ++i)
+				{
+					if(ProcessedTokens[i] == specialOption && i + 1 < ProcessedTokens.Count)
+					{
+						ParsedCompilerOptions[specialOption] = ProcessedTokens[i + 1];			
+						ProcessedTokens.RemoveRange(i, 2);
+						break;
+					}
+					else if(ProcessedTokens[i].StartsWith(specialOption))
+					{
+						ParsedCompilerOptions[specialOption] = ProcessedTokens[i].Replace(specialOption, null);
+						ProcessedTokens.RemoveAt(i);
+						break;
+					}
+				}
+			}
+
+			//The search for the input file... we take the first non-argument we can find
+			for (int i = 0; i < ProcessedTokens.Count; ++i)
+			{
+				string Token = ProcessedTokens[i];
+				if(Token.Length == 0)
+				{
+					continue;
+				}
+
+				if(Token == "/I" || Token == "/l" || Token == "/D" || Token == "-D" || Token == "-x") // Skip tokens with values, I for cpp includes, l for resource compiler includes
+				{
+					++i;
+				}
+				else if(!Token.StartsWith("/") && !Token.StartsWith("-"))
+				{
+					ParsedCompilerOptions["InputFile"] = Token;
+					ProcessedTokens.RemoveAt(i);
+					break;
+				} 
+			}
+
+			ParsedCompilerOptions["OtherOptions"] = string.Join(" ", ProcessedTokens) + " ";
+
+			return ParsedCompilerOptions;
+		}
+
+		private static List<Action> SortActions(List<Action> InActions)
+		{
+			List<Action> Actions = InActions;
+
+			int NumSortErrors = 0;
+			for (int ActionIndex = 0; ActionIndex < InActions.Count; ActionIndex++)
+			{
+				Action Action = InActions[ActionIndex];
+				foreach (FileItem Item in Action.PrerequisiteItems)
+				{
+					if (Item.ProducingAction != null && InActions.Contains(Item.ProducingAction))
+					{
+						int DepIndex = InActions.IndexOf(Item.ProducingAction);
+						if (DepIndex > ActionIndex)
+						{
+							NumSortErrors++;
+						}
+					}
+				}
+			}
+			if (NumSortErrors > 0)
+			{
+				Actions = new List<Action>();
+				var UsedActions = new HashSet<int>();
+				for (int ActionIndex = 0; ActionIndex < InActions.Count; ActionIndex++)
+				{
+					if (UsedActions.Contains(ActionIndex))
+					{
+						continue;
+					}
+					Action Action = InActions[ActionIndex];
+					foreach (FileItem Item in Action.PrerequisiteItems)
+					{
+						if (Item.ProducingAction != null && InActions.Contains(Item.ProducingAction))
+						{
+							int DepIndex = InActions.IndexOf(Item.ProducingAction);
+							if (UsedActions.Contains(DepIndex))
+							{
+								continue;
+							}
+							Actions.Add(Item.ProducingAction);
+							UsedActions.Add(DepIndex);
+						}
+					}
+					Actions.Add(Action);
+					UsedActions.Add(ActionIndex);
+				}
+				for (int ActionIndex = 0; ActionIndex < Actions.Count; ActionIndex++)
+				{
+					Action Action = Actions[ActionIndex];
+					foreach (FileItem Item in Action.PrerequisiteItems)
+					{
+						if (Item.ProducingAction != null && Actions.Contains(Item.ProducingAction))
+						{
+							int DepIndex = Actions.IndexOf(Item.ProducingAction);
+							if (DepIndex > ActionIndex)
+							{
+								Console.WriteLine("Action is not topologically sorted.");
+								Console.WriteLine("  {0} {1}", Action.CommandPath, Action.CommandArguments);
+								Console.WriteLine("Dependency");
+								Console.WriteLine("  {0} {1}", Item.ProducingAction.CommandPath, Item.ProducingAction.CommandArguments);
+								throw new BuildException("Cyclical Dependency in action graph.");
+							}
+						}
+					}
+				}
+			}
+
+			return Actions;
+		}
+
+		private static string GetOptionValue(Dictionary<string, string> OptionsDictionary, string Key, Action Action, bool ProblemIfNotFound = false)
+		{
+			string Value = string.Empty;
+			if(OptionsDictionary.TryGetValue(Key, out Value))
+			{
+				return Value.Trim(new Char[] { '\"' });
+			}
+
+			if (ProblemIfNotFound)
+			{
+				Console.WriteLine("We failed to find " + Key + ", which may be a problem.");
+				Console.WriteLine("Action.CommandArguments: " + Action.CommandArguments);
+			}
+
+			return Value;
+		}
+
+		public static string GetRegistryValue(string keyName, string valueName, object defaultValue)
+		{
+			object returnValue = (string)Microsoft.Win32.Registry.GetValue("HKEY_LOCAL_MACHINE\\SOFTWARE\\" + keyName, valueName, defaultValue);
+			if (returnValue != null)
+				return returnValue.ToString();
+
+			returnValue = Microsoft.Win32.Registry.GetValue("HKEY_CURRENT_USER\\SOFTWARE\\" + keyName, valueName, defaultValue);
+			if (returnValue != null)
+				return returnValue.ToString();
+
+			returnValue = (string)Microsoft.Win32.Registry.GetValue("HKEY_LOCAL_MACHINE\\SOFTWARE\\Wow6432Node\\" + keyName, valueName, defaultValue);
+			if (returnValue != null)
+				return returnValue.ToString();
+
+			returnValue = Microsoft.Win32.Registry.GetValue("HKEY_CURRENT_USER\\SOFTWARE\\Wow6432Node\\" + keyName, valueName, defaultValue);
+			if (returnValue != null)
+				return returnValue.ToString();
+
+			return defaultValue.ToString();
+		}
+
+		private static void WriteEnvironmentSetup()
+		{
+			VCEnvironment VCEnv = null;
+			try
+			{
+				// This may fail if the caller emptied PATH; we try to ignore the problem since
+				// it probably means we are building for another platform.
+				VCEnv = VCEnvironment.SetEnvironment(CPPTargetPlatform.Win64, false);
+			}
+			catch (Exception)
+			{
+				Console.WriteLine("Failed to get Visual Studio environment.");
+			}
+
+			// Copy environment into a case-insensitive dictionary for easier key lookups
+			Dictionary<string, string> envVars = new Dictionary<string, string>(StringComparer.OrdinalIgnoreCase);
+			foreach (DictionaryEntry entry in Environment.GetEnvironmentVariables())
+			{
+				envVars[(string)entry.Key] = (string)entry.Value;
+			}
+
+			if (envVars.ContainsKey("CommonProgramFiles"))
+			{
+				AddText(string.Format(".CommonProgramFiles = '{0}'\n", envVars["CommonProgramFiles"]));
+			}
+
+			if (VCEnv != null)
+			{
+				AddText(string.Format(".VSBasePath = '{0}..\\'\n", VCEnv.VisualCppDir));
+				AddText(string.Format(".WindowsSDKBasePath = '{0}'\n", VCEnv.WindowsSDKDir));
+
+				AddText("Compiler('UE4ResourceCompiler') \n{\n");
+				AddText("\t.Executable = '$WindowsSDKBasePath$/bin/x64/rc.exe'\n}\n\n");
+
+				AddText("Compiler('UE4Compiler') \n{\n");
+				AddText("\t.Root = '$VSBasePath$/VC/bin'\n");
+				AddText("\t.Executable = '$Root$/amd64/cl.exe'\n");
+				AddText("\t.ExtraFiles =\n\t{\n");
+				AddText("\t\t'$Root$/amd64/c1.dll'\n");
+				AddText("\t\t'$Root$/amd64/c1xx.dll'\n");
+				AddText("\t\t'$Root$/amd64/c2.dll'\n");
+				string CompilerRoot = VCEnv.VisualCppDir + "bin/amd64/";
+				if (File.Exists(CompilerRoot + "1033/clui.dll")) //Check English first...
+				{
+					AddText("\t\t'$Root$/amd64/1033/clui.dll'\n");
+				}
+				else
+				{
+					var numericDirectories = Directory.GetDirectories(CompilerRoot).Where(d => Path.GetFileName(d).All(char.IsDigit));
+					var cluiDirectories = numericDirectories.Where(d => Directory.GetFiles(d, "clui.dll").Any());
+					if (cluiDirectories.Any())
+					{
+						AddText(string.Format("\t\t'$Root$/amd64/{0}/clui.dll'\n", Path.GetFileName(cluiDirectories.First())));
+					}
+				}
+				AddText("\t\t'$Root$/amd64/mspdbsrv.exe'\n");
+				AddText("\t\t'$Root$/amd64/mspdbcore.dll'\n");
+
+				string platformVersionNumber = "140";
+				if (WindowsPlatform.Compiler == WindowsCompiler.VisualStudio2013)
+				{
+					platformVersionNumber = "120";
+				}
+
+				/* Maybe not needed to compile anymore?
+				if(!WindowsPlatform.bUseWindowsSDK10)
+					AddText(string.Format("\t\t'$VSBasePath$/VC/redist/x64/Microsoft.VC{0}.CRT/msvcr{1}.dll'\n", platformVersionNumber, platformVersionNumber));
+				else
+					AddText("\t\t'$WindowsSDKBasePath$/Redist/ucrt/DLLs/x64/ucrtbase.dll'\n\n");
+				*/
+				AddText(string.Format("\t\t'$Root$/amd64/mspft{0}.dll'\n",platformVersionNumber));
+				AddText(string.Format("\t\t'$Root$/amd64/msobj{0}.dll'\n", platformVersionNumber));
+				AddText(string.Format("\t\t'$Root$/amd64/mspdb{0}.dll'\n", platformVersionNumber));
+				AddText(string.Format("\t\t'$VSBasePath$/VC/redist/x64/Microsoft.VC{0}.CRT/msvcp{1}.dll'\n", platformVersionNumber, platformVersionNumber));
+				AddText(string.Format("\t\t'$VSBasePath$/VC/redist/x64/Microsoft.VC{0}.CRT/vccorlib{1}.dll'\n", platformVersionNumber, platformVersionNumber));
+				AddText("\t}\n"); //End extra files
+
+				AddText("}\n\n"); //End compiler
+			}
+
+// DNE BEGIN
+			AddText(string.Format(".DXSDK_DIR = '{0}'\n", Environment.GetEnvironmentVariable("DXSDK_DIR") ?? ""));
+// DNE END
+
+			if (envVars.ContainsKey("DurangoXDK"))
+			{
+				AddText(string.Format("\n.DurangoXDK = '{0}'\n", envVars["DurangoXDK"]));
+				AddText("Compiler('UE4XBOneCompiler') \n{\n");
+				AddText("\t.Root = '$DurangoXDK$/xdk/VC/bin/amd64'\n");
+				AddText("\t.Executable = '$Root$/cl.exe'\n");
+				AddText("\t.ExtraFiles =\n\t{\n");
+				AddText("\t\t'$Root$/c1.dll'\n");
+				AddText("\t\t'$Root$/c1ast.dll'\n");
+				AddText("\t\t'$Root$/c1xx.dll'\n");
+				AddText("\t\t'$Root$/c1xxast.dll'\n");
+				AddText("\t\t'$Root$/c2.dll'\n");
+// DNE BEGIN
+				// FIXME: this is a per-locale value and depends on the VS setup
+				AddText("\t\t'$Root$/1033/clui.dll'\n");
+// DNE END
+				AddText("\t\t'$Root$/mspdbsrv.exe'\n");
+				AddText("\t\t'$Root$/mspdbcore.dll'\n");
+				AddText("\t\t'$Root$/vcmeta.dll'\n");
+				string XBplatformVersionNumber = "110"; //Todo: This is a bodge. Check durango env vars?
+				AddText(string.Format("\t\t'$Root$/mspft{0}.dll'\n", XBplatformVersionNumber));
+				AddText(string.Format("\t\t'$Root$/msobj{0}.dll'\n", XBplatformVersionNumber));
+				AddText(string.Format("\t\t'$Root$/mspdb{0}.dll'\n", XBplatformVersionNumber));
+				AddText(string.Format("\t\t'$Root$/msvcp{0}.dll'\n", XBplatformVersionNumber));
+				AddText(string.Format("\t\t'$Root$/msvcr{0}.dll'\n", XBplatformVersionNumber));
+				AddText(string.Format("\t\t'$Root$/vccorlib{0}.dll'\n", XBplatformVersionNumber));
+				AddText("\t\t'$DurangoXDK$/xdk/crt/platform/amd64/platform.winmd'\n");
+				AddText("\t\t'$DurangoXDK$/xdk/References/CommonConfiguration/Neutral/Windows.winmd'\n");
+				AddText("\t\t'$DurangoXDK$/xdk/Extensions/Xbox Services API/8.0/References/CommonConfiguration/neutral/microsoft.xbox.services.winmd'\n");
+				AddText("\t\t'$DurangoXDK$/xdk/Extensions/Xbox GameChat API/8.0/References/CommonConfiguration/neutral/Microsoft.Xbox.GameChat.winmd'\n");
+				AddText("\t}\n"); //End extra files
+				AddText("}\n\n"); //End compiler
+			}
+
+			if (envVars.ContainsKey("SCE_ORBIS_SDK_DIR"))
+			{
+				AddText(string.Format(".SCE_ORBIS_SDK_DIR = '{0}'\n", envVars["SCE_ORBIS_SDK_DIR"]));
+				AddText(string.Format(".PS4BasePath = '{0}/host_tools/bin'\n\n", envVars["SCE_ORBIS_SDK_DIR"]));
+				AddText("Compiler('UE4PS4Compiler') \n{\n");
+				AddText("\t.Executable = '$PS4BasePath$/orbis-clang.exe'\n");
+				AddText("}\n\n");
+			}
+
+			AddText("Settings \n{\n");
+
+			// Optional cachePath user setting
+			if (CachePath != "")
+			{
+				AddText(string.Format("\t.CachePath = '{0}'\n", CachePath));
+			}
+
+			//Start Environment
+			AddText("\t.Environment = \n\t{\n");
+			if (VCEnv != null)
+				AddText("\t\t\"PATH=$VSBasePath$\\Common7\\IDE\\;$VSBasePath$\\VC\\bin\\\",\n");
+			if (envVars.ContainsKey("TMP"))
+				AddText(string.Format("\t\t\"TMP={0}\",\n", envVars["TMP"]));
+			if (envVars.ContainsKey("SystemRoot"))
+				AddText(string.Format("\t\t\"SystemRoot={0}\",\n", envVars["SystemRoot"]));
+			if(envVars.ContainsKey("INCLUDE"))
+				AddText(string.Format("\t\t\"INCLUDE={0}\",\n", envVars["INCLUDE"]));
+			if (envVars.ContainsKey("LIB"))
+				AddText(string.Format("\t\t\"LIB={0}\",\n", envVars["LIB"]));
+
+			AddText("\t}\n"); //End environment
+			AddText("}\n\n"); //End Settings
+		}
+
+		private static void AddCompileAction(Action Action, int ActionIndex, List<int> DependencyIndices)
+		{
+			string CompilerName = GetCompilerName();
+			if (Action.CommandPath.Contains("rc.exe"))
+			{
+				CompilerName = "UE4ResourceCompiler";
+			}
+
+			string[] SpecialCompilerOptions = { "/Fo", "/fo", "/Yc", "/Yu", "/Fp", "-o" };
+			var ParsedCompilerOptions = ParseCommandLineOptions(Action.CommandArguments, SpecialCompilerOptions);
+
+			string OutputObjectFileName = GetOptionValue(ParsedCompilerOptions, IsMSVC() ? "/Fo" : "-o", Action, ProblemIfNotFound: !IsMSVC());
+
+			if (IsMSVC() && string.IsNullOrEmpty(OutputObjectFileName)) // Didn't find /Fo, try /fo
+			{
+				OutputObjectFileName = GetOptionValue(ParsedCompilerOptions, "/fo", Action, ProblemIfNotFound: true);
+			}
+
+			if (string.IsNullOrEmpty(OutputObjectFileName)) //No /Fo or /fo, we're probably in trouble.
+			{
+				Console.WriteLine("We have no OutputObjectFileName. Bailing.");
+				return;
+			}
+
+			string IntermediatePath = Path.GetDirectoryName(OutputObjectFileName);
+			if (string.IsNullOrEmpty(IntermediatePath))
+			{
+				Console.WriteLine("We have no IntermediatePath. Bailing.");
+				Console.WriteLine("Our Action.CommandArguments were: " + Action.CommandArguments);
+				return;
+			}
+
+			string InputFile = GetOptionValue(ParsedCompilerOptions, "InputFile", Action, ProblemIfNotFound: true);
+			if(string.IsNullOrEmpty(InputFile))
+			{
+				Console.WriteLine("We have no InputFile. Bailing.");
+				return;
+			}
+
+			AddText(string.Format("ObjectList('Action_{0}')\n{{\n", ActionIndex));
+			AddText(string.Format("\t.Compiler = '{0}' \n", CompilerName));
+			AddText(string.Format("\t.CompilerInputFiles = \"{0}\"\n", InputFile));
+			AddText(string.Format("\t.CompilerOutputPath = \"{0}\"\n", IntermediatePath));
+
+			string OtherCompilerOptions = GetOptionValue(ParsedCompilerOptions, "OtherOptions", Action);
+			string CompilerOutputExtension = ".unset";
+
+			if (ParsedCompilerOptions.ContainsKey("/Yc")) //Create PCH
+			{
+				string PCHIncludeHeader = GetOptionValue(ParsedCompilerOptions, "/Yc", Action, ProblemIfNotFound: true);
+				string PCHOutputFile = GetOptionValue(ParsedCompilerOptions, "/Fp", Action, ProblemIfNotFound: true);
+
+				AddText(string.Format("\t.CompilerOptions = '\"%1\" /Fo\"%2\" /Fp\"{0}\" /Yu\"{1}\" {2} '\n", PCHOutputFile, PCHIncludeHeader, OtherCompilerOptions));
+
+				AddText(string.Format("\t.PCHOptions = '\"%1\" /Fp\"%2\" /Yc\"{0}\" {1} /Fo\"{2}\"'\n", PCHIncludeHeader, OtherCompilerOptions, OutputObjectFileName));
+				AddText(string.Format("\t.PCHInputFile = \"{0}\"\n", InputFile));
+				AddText(string.Format("\t.PCHOutputFile = \"{0}\"\n", PCHOutputFile));
+				CompilerOutputExtension = ".obj";
+			}
+			else if (ParsedCompilerOptions.ContainsKey("/Yu")) //Use PCH
+			{
+				string PCHIncludeHeader = GetOptionValue(ParsedCompilerOptions, "/Yu", Action, ProblemIfNotFound: true);
+				string PCHOutputFile = GetOptionValue(ParsedCompilerOptions, "/Fp", Action, ProblemIfNotFound: true);
+				AddText(string.Format("\t.CompilerOptions = '\"%1\" /Fo\"%2\" /Fp\"{0}\" /Yu\"{1}\" {2} '\n", PCHOutputFile, PCHIncludeHeader, OtherCompilerOptions));
+				CompilerOutputExtension = ".cpp.obj";
+			}
+			else
+			{
+				if (CompilerName == "UE4ResourceCompiler")
+				{
+					AddText(string.Format("\t.CompilerOptions = '{0} /fo\"%2\" \"%1\" '\n", OtherCompilerOptions));
+					CompilerOutputExtension = Path.GetExtension(InputFile) + ".res";
+				}
+				else
+				{
+					if(IsMSVC())
+					{
+						AddText(string.Format("\t.CompilerOptions = '{0} /Fo\"%2\" \"%1\" '\n", OtherCompilerOptions));
+						CompilerOutputExtension = ".cpp.obj";
+					}
+					else
+					{
+						AddText(string.Format("\t.CompilerOptions = '{0} -o \"%2\" \"%1\" '\n", OtherCompilerOptions));
+						CompilerOutputExtension = ".cpp.o";
+					}
+				}
+			}
+
+			AddText(string.Format("\t.CompilerOutputExtension = '{0}' \n", CompilerOutputExtension));
+
+			if (DependencyIndices.Count > 0)
+			{
+				List<string> DependencyNames = DependencyIndices.ConvertAll(x => string.Format("'Action_{0}'", x));
+				AddText(string.Format("\t.PreBuildDependencies = {{ {0} }}\n", string.Join(",", DependencyNames.ToArray())));
+			}
+
+			AddText(string.Format("}}\n\n"));
+		}
+
+		private static void AddLinkAction(List<Action> Actions, int ActionIndex, List<int> DependencyIndices)
+		{
+			Action Action = Actions[ActionIndex];
+			string[] SpecialLinkerOptions = { "/OUT:", "@", "-o" };
+			var ParsedLinkerOptions = ParseCommandLineOptions(Action.CommandArguments, SpecialLinkerOptions);
+
+			string OutputFile;
+
+			if (IsXBOnePDBUtil(Action))
+			{
+				OutputFile = ParsedLinkerOptions["OtherOptions"].Trim(' ').Trim('"');
+			}
+			else if (IsMSVC())
+			{
+				OutputFile = GetOptionValue(ParsedLinkerOptions, "/OUT:", Action, ProblemIfNotFound: true);
+			}
+			else //PS4
+			{
+				OutputFile = GetOptionValue(ParsedLinkerOptions, "-o", Action, ProblemIfNotFound: false);
+				if(string.IsNullOrEmpty(OutputFile))
+				{
+					OutputFile = GetOptionValue(ParsedLinkerOptions, "InputFile", Action, ProblemIfNotFound: true);
+				}
+			}
+			
+			if(string.IsNullOrEmpty(OutputFile))
+			{
+				Console.WriteLine("Failed to find output file. Bailing.");
+				return;
+			}
+
+			string ResponseFilePath = GetOptionValue(ParsedLinkerOptions, "@", Action, ProblemIfNotFound: Action.CommandPath.Contains("link.exe")); //linker always uses response files
+			string OtherCompilerOptions = GetOptionValue(ParsedLinkerOptions, "OtherOptions", Action);
+
+			List<int> PrebuildDependencies = new List<int>();
+
+			if (IsXBOnePDBUtil(Action))
+			{
+				AddText(string.Format("Exec('Action_{0}')\n{{\n", ActionIndex));
+				AddText(string.Format("\t.ExecExecutable = '{0}'\n", Action.CommandPath));
+				AddText(string.Format("\t.ExecArguments = '{0}'\n", Action.CommandArguments));
+				AddText(string.Format("\t.ExecInput = {{ {0} }} \n", ParsedLinkerOptions["InputFile"]));
+				AddText(string.Format("\t.ExecOutput = '{0}' \n", OutputFile));
+				AddText(string.Format("\t.PreBuildDependencies = {{ {0} }} \n", ParsedLinkerOptions["InputFile"]));
+				AddText(string.Format("}}\n\n"));
+			}
+			else if (Action.CommandPath.Contains("lib.exe") || Action.CommandPath.Contains("orbis-snarl"))
+			{				
+				if (DependencyIndices.Count > 0 && ResponseFilePath.Length > 0)
+				{
+					for (int i = 0; i < DependencyIndices.Count; ++i) //Don't specify pch or resource files, they have the wrong name and the response file will have them anyways.
+					{
+						int depIndex = DependencyIndices[i];
+						foreach (FileItem item in Actions[depIndex].ProducedItems)
+						{
+							if (item.ToString().Contains(".pch") || item.ToString().Contains(".res"))
+							{
+								DependencyIndices.RemoveAt(i);
+								i--;
+								PrebuildDependencies.Add(depIndex);
+								break;
+							}
+						}
+					}
+				}
+
+				AddText(string.Format("Library('Action_{0}')\n{{\n", ActionIndex));
+				AddText(string.Format("\t.Compiler = '{0}'\n",GetCompilerName()));
+				if(IsMSVC())
+					AddText(string.Format("\t.CompilerOptions = '\"%1\" /Fo\"%2\" /c'\n"));
+				else
+					AddText(string.Format("\t.CompilerOptions = '\"%1\" -o \"%2\" -c'\n"));
+				AddText(string.Format("\t.CompilerOutputPath = \"{0}\"\n", Path.GetDirectoryName(OutputFile)));
+				AddText(string.Format("\t.Librarian = '{0}' \n", Action.CommandPath));
+
+				if (ResponseFilePath.Length > 0)
+				{
+					if(IsMSVC())
+					{
+						if (DependencyIndices.Count > 0)
+							AddText(string.Format("\t.LibrarianOptions = ' /OUT:\"%2\" @\"{0}\" {1} \"%1\"' \n", ResponseFilePath, OtherCompilerOptions));
+						else
+							AddText(string.Format("\t.LibrarianOptions = ' /OUT:\"%2\" @\"%1\" {0}' \n", OtherCompilerOptions));
+					}						
+					else
+						AddText(string.Format("\t.LibrarianOptions = '\"%2\" @\"%1\" {0}' \n", OtherCompilerOptions));
+				}
+				else
+				{
+					if(IsMSVC())
+						AddText(string.Format("\t.LibrarianOptions = ' /OUT:\"%2\" {0} \"%1\"' \n", OtherCompilerOptions));
+				}
+
+				if (DependencyIndices.Count > 0)
+				{
+					List<string> DependencyNames = DependencyIndices.ConvertAll(x => string.Format("'Action_{0}'", x));
+					if(IsMSVC())
+						AddText(string.Format("\t.LibrarianAdditionalInputs = {{ {0} }} \n", string.Join(",", DependencyNames.ToArray())));
+					else
+						AddText(string.Format("\t.LibrarianAdditionalInputs = {{ '{0}' }} \n", ResponseFilePath));
+					PrebuildDependencies.AddRange(DependencyIndices);
+				}
+				else if(ResponseFilePath.Length > 0)
+				{
+					AddText(string.Format("\t.LibrarianAdditionalInputs = {{ '{0}' }} \n", ResponseFilePath));
+				}
+
+				if (PrebuildDependencies.Count > 0)
+				{
+					List<string> PrebuildDependencyNames = PrebuildDependencies.ConvertAll(x => string.Format("'Action_{0}'", x));
+					AddText(string.Format("\t.PreBuildDependencies = {{ {0} }} \n", string.Join(",", PrebuildDependencyNames.ToArray())));
+				}
+
+				AddText(string.Format("\t.LibrarianOutput = '{0}' \n", OutputFile));
+				AddText(string.Format("}}\n\n"));
+			}
+			else if (Action.CommandPath.Contains("link.exe") || Action.CommandPath.Contains("orbis-clang"))
+			{
+				if (DependencyIndices.Count > 0) //Insert a dummy node to make sure all of the dependencies are finished.
+												 //If FASTBuild supports PreBuildDependencies on the Executable action we can remove this.
+				{
+					AddText(string.Format("Exec('Action_{0}_dummy')\n{{\n", ActionIndex));
+					AddText(string.Format("\t.ExecExecutable = 'c:\\Windows\\system32\\cmd.exe'\n"));
+					// Use type instead of copy so that the resulting file has an updated timestamp
+					AddText(string.Format("\t.ExecArguments = '/c \"type {0} > {1}\"'\n", ResponseFilePath, ResponseFilePath + ".dummy"));
+					List<string> DependencyNames = DependencyIndices.ConvertAll(x => string.Format("\t\t'Action_{0}', ; {1}\n", x, Actions[x].StatusDescription));
+					AddText(string.Format("\t.ExecInput = {{\n\t\t'{0}',\n{1}\t}}\n", ResponseFilePath, string.Join("", DependencyNames.ToArray())));
+					AddText(string.Format("\t.ExecOutput = '{0}'\n", ResponseFilePath + ".dummy"));
+					AddText(string.Format("}}\n\n"));
+				}
+
+				AddText(string.Format("Executable('Action_{0}')\n{{ \n", ActionIndex));
+				AddText(string.Format("\t.Linker = '{0}' \n", Action.CommandPath));
+				if(DependencyIndices.Count == 0)
+				{
+					AddText(string.Format("\t.Libraries = {{ '{0}' }} \n", ResponseFilePath));
+					if (IsMSVC())
+						AddText(string.Format("\t.LinkerOptions = '@\"%1\" /Out:\"%2\" {0}' \n", OtherCompilerOptions));
+					else
+						AddText(string.Format("\t.LinkerOptions = '-o \"%2\" @\"%1\" {0}' \n", OtherCompilerOptions));
+				}
+				else
+				{
+					AddText(string.Format("\t.Libraries = 'Action_{0}_dummy' \n", ActionIndex));
+					if(IsMSVC())
+						AddText(string.Format("\t.LinkerOptions = '/TLBOUT:\"%1\" /Out:\"%2\" @\"{0}\" {1}' \n", ResponseFilePath, OtherCompilerOptions)); // The TLBOUT is a huge bodge to consume the %1.
+					else
+						AddText(string.Format("\t.LinkerOptions = '-o \"%2\" @\"{0}\" {1} -MQ \"%1\"' \n", ResponseFilePath, OtherCompilerOptions)); // The MQ is a huge bodge to consume the %1.
+				}
+				
+				AddText(string.Format("\t.LinkerOutput = '{0}' \n", OutputFile));
+				AddText(string.Format("}}\n\n"));
+			}
+		}
+
+		private static FileStream bffOutputFileStream = null;
+
+		private static void CreateBffFile(List<Action> InActions, string BffFilePath)
+		{
+			List<Action> Actions = SortActions(InActions);
+
+			try
+			{
+				bffOutputFileStream = new FileStream(BffFilePath, FileMode.Create, FileAccess.Write);
+	
+				WriteEnvironmentSetup(); //Compiler, environment variables and base paths
+	
+				for (int ActionIndex = 0; ActionIndex < Actions.Count; ActionIndex++)
+				{
+					Action Action = Actions[ActionIndex];
+	
+					// Resolve dependencies
+					List<int> DependencyIndices = new List<int>();
+					foreach (FileItem Item in Action.PrerequisiteItems)
+					{
+						if (Item.ProducingAction != null)
+						{
+							int ProducingActionIndex = Actions.IndexOf(Item.ProducingAction);
+							if (ProducingActionIndex >= 0)
+							{
+								DependencyIndices.Add(ProducingActionIndex);
+							}
+						}
+					}
+
+					Action.CommandArguments = Action.CommandArguments.Replace("$(DurangoXDK)", "$DurangoXDK$");
+					Action.CommandArguments = Action.CommandArguments.Replace("$(SCE_ORBIS_SDK_DIR)", "$SCE_ORBIS_SDK_DIR$");
+					Action.CommandArguments = Action.CommandArguments.Replace("$(DXSDK_DIR)", "$DXSDK_DIR$");
+					Action.CommandArguments = Action.CommandArguments.Replace("$(CommonProgramFiles)", "$CommonProgramFiles$");
+	
+					switch(Action.ActionType)
+					{
+						case ActionType.Compile : AddCompileAction(Action, ActionIndex, DependencyIndices); break;
+						case ActionType.Link: AddLinkAction(Actions, ActionIndex, DependencyIndices); break;
+						default: Console.WriteLine("Fastbuild is ignoring an unsupported action: " + Action.ActionType.ToString()); break;
+					}
+				}
+	
+				AddText("Alias( 'all' ) \n{\n");
+				AddText("\t.Targets = { \n");
+				for (int ActionIndex = 0; ActionIndex < Actions.Count; ActionIndex++)
+				{
+					AddText(string.Format("\t\t'Action_{0}'{1}", ActionIndex, ActionIndex < (Actions.Count - 1) ? ",\n" : "\n\t}\n"));
+				}
+				AddText("}\n");
+
+				bffOutputFileStream.Close();
+			}
+			catch (Exception e)
+			{
+				Console.WriteLine("Exception while creating bff file: " + e.ToString());
+			}
+		}
+
+		private static ExecutionResult ExecuteBffFile(string BffFilePath)
+		{
+			string cacheArgument = "";
+
+			if (CachePath != "")
+			{
+				switch (CacheMode)
+				{
+					case eCacheMode.ReadOnly:
+						cacheArgument = "-cacheread";
+						break;
+					case eCacheMode.WriteOnly:
+						cacheArgument = "-cachewrite";
+						break;
+					case eCacheMode.ReadWrite:
+						cacheArgument = "-cache";
+						break;
+				}
+			}
+
+			string distArgument = bEnableDistribution ? "-dist" : "";
+
+
+// DNE BEGIN (remove -noprogress)
+			string FBCommandLine = string.Format("-summary {0} {1} -wrapper -config {2}", distArgument, cacheArgument, BffFilePath);
+// DNE END
+
+			//Interesting flags for FASTBuild: -nostoponerror, -verbose
+// DNE BEGIN
+			ProcessStartInfo FBStartInfo = new ProcessStartInfo(Path.Combine(BuildConfiguration.RelativeEnginePath, "Binaries", "ThirdParty", "FastBuild", "Windows", "fbuild"), FBCommandLine);
+// DNE END
+
+			FBStartInfo.UseShellExecute = false;
+			FBStartInfo.WorkingDirectory = Path.Combine(BuildConfiguration.RelativeEnginePath, "Source");
+
+			try
+			{
+				Process FBProcess = new Process();
+				FBProcess.StartInfo = FBStartInfo;
+
+				FBStartInfo.RedirectStandardError = true;
+				FBStartInfo.RedirectStandardOutput = true;
+				FBProcess.EnableRaisingEvents = true;
+
+				DataReceivedEventHandler OutputEventHandler = (Sender, Args) => {
+					if (Args.Data != null)
+						Console.WriteLine(Args.Data);
+				};
+
+				FBProcess.OutputDataReceived += OutputEventHandler;
+				FBProcess.ErrorDataReceived += OutputEventHandler;
+				
+				FBProcess.Start();
+				
+				FBProcess.BeginOutputReadLine();
+				FBProcess.BeginErrorReadLine();
+				
+				FBProcess.WaitForExit();
+				return FBProcess.ExitCode == 0 ? ExecutionResult.TasksSucceeded : ExecutionResult.TasksFailed;
+			}
+			catch (Exception e)
+			{
+				Console.WriteLine("Exception launching fbuild process. Is it in your path?" + e.ToString());
+				return ExecutionResult.Unavailable;
+			}
+		}
+	}
+}